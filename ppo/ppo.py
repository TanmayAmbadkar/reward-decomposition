from uuid import uuid4

import numpy as np
import torch
import torch.nn as nn
from torch.utils.tensorboard import SummaryWriter
import torchbnn as bnn


class LinearLRSchedule:
    def __init__(self, optimizer, initial_lr, total_updates):
        self.optimizer = optimizer
        self.initial_lr = initial_lr
        self.total_updates = total_updates
        self.current_update = 0

    def step(self):
        self.current_update += 1
        frac = 1.0 - (self.current_update - 1.0) / self.total_updates
        lr = frac * self.initial_lr
        for param_group in self.optimizer.param_groups:
            param_group["lr"] = lr

    def get_lr(self):
        return [group["lr"] for group in self.optimizer.param_groups]


class PPOLogger:
    def __init__(self, run_name=None, use_tensorboard=False, reward_size = 1):
        self.use_tensorboard = use_tensorboard
        self.global_steps = []
        if self.use_tensorboard:
            run_name = str(uuid4()).hex if run_name is None else run_name
            self.writer = SummaryWriter(f"runs/{run_name}")
        self.reward_size = reward_size

    def log_rollout_step(self, infos, global_step):
        self.global_steps.append(global_step)
        if "episode" in infos:
            non_zero_rews = infos['episode']['r'][np.nonzero(infos['episode']['r'])[0]]
            non_zero_lens = infos['episode']['l'][np.nonzero(infos['episode']['l'])[0]]
            non_zero_comps = []
            for i in range(self.reward_size):
                non_zero_comps.append(infos['episode'][f'r_{i}'][np.nonzero(infos['episode'][f'r_{i}'])[0]])
            print(
                f"global_step={global_step}, episodic_return={non_zero_rews.mean()}",
                flush=True,
            )

            if self.use_tensorboard:
                self.writer.add_scalar(
                    "charts/episodic_return", non_zero_rews.mean(), global_step
                )
                self.writer.add_scalar(
                    "charts/episodic_length", non_zero_lens.mean(), global_step
                )
                for i in range(self.reward_size):
                    self.writer.add_scalar(
                        f"charts/episodic_reward_{i}", non_zero_comps[i].mean(), global_step
                    )

    def log_policy_update(self, update_results, global_step):
        if self.use_tensorboard:
            self.writer.add_scalar(
                "losses/policy_loss", update_results["policy_loss"], global_step
            )
            self.writer.add_scalar(
                "losses/value_loss", update_results["value_loss"], global_step
            )
            self.writer.add_scalar(
                "losses/entropy_loss", update_results["entropy_loss"], global_step
            )

            # self.writer.add_scalar(
            #     "losses/kl_divergence", update_results["old_approx_kl"], global_step
            # )
            self.writer.add_scalar(
                "losses/kl_divergence", update_results["approx_kl"], global_step
            )
            self.writer.add_scalar(
                "losses/clipping_fraction",
                update_results["clipping_fractions"],
                global_step,
            )
            self.writer.add_scalar(
                "losses/explained_variance",
                update_results["explained_variance"],
                global_step,
            )

    def write_video(self, frames):
    
        frames = frames.reshape(1, *frames.shape)
        frames = torch.Tensor(frames).permute([0, 1, 4, 2, 3])
        self.writer.add_video(tag = "video", vid_tensor = frames[:,::3], fps = 24)

class PPO:
    def __init__(
        self,
        agent,
        optimizer,
        envs,
        env_is_discrete = False,
        reward_size = 1,
        learning_rate=3e-4,
        num_rollout_steps=2048,
        num_envs=1,
        gamma=0.99,
        gae_lambda=0.95,
        surrogate_clip_threshold=0.2,
        entropy_loss_coefficient=0.001,
        value_function_loss_coefficient=0.5,
        max_grad_norm=0.5,
        update_epochs=10,
        num_minibatches=32,
        normalize_advantages=True,
        clip_value_function_loss=True,
        target_kl=None,
        anneal_lr=True,
        seed=1,
        logger=None,
    ):
        """
        Proximal Policy Optimization (PPO) algorithm implementation.

        This class implements the PPO algorithm, a policy gradient method for reinforcement learning.
        It's designed to be more stable and sample efficient compared to traditional policy gradient methods.

        Args:
            agent: The agent (policy/value network) to be trained.
            optimizer: The optimizer for updating the agent's parameters.
            envs: The vectorized environment(s) to train on.

            # Core PPO parameters
            learning_rate (float): Learning rate for the optimizer.
            num_rollout_steps (int): Number of steps to run for each environment per update.
            num_envs (int): Number of parallel environments.
            gamma (float): Discount factor for future rewards.
            gae_lambda (float): Lambda parameter for Generalized Advantage Estimation.
            surrogate_clip_threshold (float): Clipping parameter for the surrogate objective.
            entropy_loss_coefficient (float): Coefficient for the entropy term in the loss.
            value_function_loss_coefficient (float): Coefficient for the value function loss.
            max_grad_norm (float): Maximum norm for gradient clipping.

            # Training process parameters
            update_epochs (int): Number of epochs to update the policy for each rollout.
            num_minibatches (int): Number of minibatches to use per update.
            normalize_advantages (bool): Whether to normalize advantages.
            clip_value_function_loss (bool): Whether to clip the value function loss.
            target_kl (float or None): Target KL divergence for early stopping.

            # Learning rate schedule
            anneal_lr (bool): Whether to use learning rate annealing.

            # Reproducibility and tracking
            seed (int): Random seed for reproducibility of environment initialisation.
            logger (PPOLogger): A logger instance for logging. if None is passed, a default logger is created.

        The PPO algorithm works by collecting a batch of data from the environment,
        then performing multiple epochs of optimization on this data. It uses a surrogate
        objective function and a value function, both clipped to prevent too large policy updates.

        KL Divergence Approach:
        This implementation uses a fixed KL divergence threshold (`target_kl`) for early stopping.
        If `target_kl` is set (not None), the policy update will stop early if the approximate
        KL divergence exceeds this threshold. This acts as a safeguard against too large policy
        updates, helping to maintain the trust region.

        - If `target_kl` is None, no early stopping based on KL divergence is performed.
        - A smaller `target_kl` (e.g., 0.01) results in more conservative updates, potentially
          leading to more stable but slower learning.
        - A larger `target_kl` (e.g., 0.05) allows for larger policy updates, potentially
          leading to faster but possibly less stable learning.
        - Common values for `target_kl` range between 0.01 and 0.05. The original paper (https://arxiv.org/abs/1707.06347)
          settled on a target range of (0.003 to 0.03)

        The optimal `target_kl` can depend on the specific environment and problem. It's often
        beneficial to monitor the KL divergence during training and adjust `target_kl` based on
        the stability and speed of learning.
        """
        self.agent = agent
        self.envs = envs
        self.env_is_discrete = env_is_discrete
        self.optimizer = optimizer
        self.seed = seed

        self.num_rollout_steps = num_rollout_steps
        self.num_envs = num_envs
        self.batch_size = num_envs * num_rollout_steps
        self.num_minibatches = num_minibatches
        self.minibatch_size = self.batch_size // num_minibatches
        self.reward_size = reward_size

        self.gamma = gamma
        self.gae_lambda = gae_lambda
        self.surrogate_clip_threshold = surrogate_clip_threshold
        self.entropy_loss_coefficient = entropy_loss_coefficient
        self.value_function_loss_coefficient = value_function_loss_coefficient
        self.max_grad_norm = max_grad_norm
        self.update_epochs = update_epochs
        self.normalize_advantages = normalize_advantages
        self.clip_value_function_loss = clip_value_function_loss
        self.target_kl = target_kl

        self.device = next(agent.parameters()).device

        self.anneal_lr = anneal_lr
        self.initial_lr = learning_rate

        self.lr_scheduler = None
        self._global_step = 0
        self.logger = logger or PPOLogger()

    def create_lr_scheduler(self, num_policy_updates):
        return LinearLRSchedule(self.optimizer, self.initial_lr, num_policy_updates)

    def learn(self, total_timesteps):
        """
        Train the agent using the PPO algorithm.

        This method runs the full training loop for the specified number of timesteps,
        collecting rollouts from the environment and updating the policy accordingly.

        Args:
            total_timesteps (int): The total number of environment timesteps to train for.

        Returns:
            agent: The trained agent (policy/value network).

        Process:
            1. Initialize the learning rate scheduler if annealing is enabled.
            2. Reset the environment to get initial observations.
            3. For each update iteration:
                a. Collect rollouts from the environment.
                b. Compute advantages and returns.
                c. Update the policy and value function multiple times on the collected data.
                d. Log relevant metrics and training progress.
            4. Return the trained agent.

        Notes:
            - The actual number of environment steps may be slightly less than `total_timesteps`
              due to the integer division when calculating the number of updates.
            - Early stopping based on KL divergence may occur if `target_kl` is set.
        """
        num_policy_updates = total_timesteps // (self.num_rollout_steps * self.num_envs)

        if self.anneal_lr:
            self.lr_scheduler = self.create_lr_scheduler(num_policy_updates)

        next_observation, is_next_observation_terminal, is_next_observation_truncated = self._initialize_environment()
        # weights = torch.ones(self.num_envs, self.reward_size).to(self.device)

        # Initialize logging variables
        self._global_step = 0

        current_weights = None
        for update in range(num_policy_updates):
            if self.anneal_lr:
                self.lr_scheduler.step()

            (
                batch_observations,
                batch_log_probabilities,
                batch_actions,
                batch_advantages,
                batch_returns,
                batch_values,
                batch_weights,
                next_observation,
                is_next_observation_terminal,
                is_next_observation_truncated,
                current_weights,
            ) = self.collect_rollouts(next_observation, is_next_observation_terminal, is_next_observation_truncated, current_weights)

            update_results = self.update_policy(
                batch_observations,
                batch_log_probabilities,
                batch_actions,
                batch_advantages,
                batch_returns,
                batch_values,
                batch_weights,
            )

            self.logger.log_policy_update(update_results, self._global_step)


        print(f"Training completed. Total steps: {self._global_step}")

        return self.agent  # Return the trained agent

    def _initialize_environment(self):
        """
        Initialize the environment for the start of training, resets the vectorized environments
        to their initial states and prepares the initial observation and termination flag for the agent to begin
        interacting with the environment.

        Returns:
            tuple: A tuple containing:
                - initial_observation (torch.Tensor): The initial observation from the
                environment
                - is_initial_observation_terminal (torch.Tensor): A tensor of zeros
                indicating that the initial state is not terminal.

        Note:
            The method uses the seed set during the PPO initialization to ensure
            reproducibility of the environment's initial state across different runs.
        """
        initial_observation, _ = self.envs.reset(seed=self.seed)
        initial_observation = torch.Tensor(initial_observation).to(self.device)
        is_initial_observation_terminal = torch.zeros(self.num_envs).to(self.device)
        is_initial_observation_truncated = torch.zeros(self.num_envs).to(self.device)
        return initial_observation, is_initial_observation_terminal, is_initial_observation_truncated

    def collect_rollouts(self, next_observation, is_next_observation_terminal, is_next_observation_truncated, current_weights):
        """
        Collect a set of rollout data by interacting with the environment. A rollout is a sequence of observations,
        actions, and rewards obtained by running the current policy in the environment. The collected data is crucial
        for the subsequent policy update step in the PPO algorithm.

        This method performs multiple timesteps across all (parallel) environments, collecting data which
        will be used to update the policy.

        The collected data represents a fixed number of timesteps (num_rollout_steps * num_envs)
        of interaction, which forms the basis for a single PPO update iteration. This may
        include partial trajectories from multiple episodes across the parallel environments.

        The method uses the current policy to select actions, executes these actions in the
        environment, and stores the resulting observations, rewards, and other relevant
        information. It also computes advantages and returns using Generalized Advantage
        Estimation (GAE), which are crucial for the PPO algorithm.

        Args:
            next_observation (torch.Tensor): The starting observation for this rollout.
            is_next_observation_terminal (torch.Tensor): Boolean tensor indicating whether
                the starting state is terminal.

        Returns:
            tuple: A tuple containing:
                - batch_observations (torch.Tensor): Flattened tensor of all observations.
                - batch_log_probabilities (torch.Tensor): Log probabilities of the actions taken.
                - batch_actions (torch.Tensor): Flattened tensor of all actions taken.
                - batch_advantages (torch.Tensor): Computed advantage estimates.
                - batch_returns (torch.Tensor): Computed returns (sum of discounted rewards).
                - batch_values (torch.Tensor): Value function estimates for each state.
                - next_observation (torch.Tensor): The final observation after collecting rollouts.
                - is_next_observation_terminal (torch.Tensor): Whether the final state is terminal.

        Note:
            This method updates the global step during the rollout collection process.
        """
        (
            collected_observations,
            actions,
            action_log_probabilities,
            rewards,
            is_episode_terminated,
            is_episode_truncated,
            observation_values,
            rollout_weights

        ) = self._initialize_storage()    
<<<<<<< HEAD
        if self.reward_size != 1:
            weights = torch.distributions.categorical.Categorical(logits = torch.Tensor([1.0, 1.0, 1.0])).sample((self.num_envs, self.reward_size)).to(self.device) - 1
        else:
            weights = torch.ones(self.num_envs, 1).to(self.device)
        # weights = torch.ones((self.num_envs, self.reward_size)).to(self.device)
    
        overall_infos = {}
=======
        if current_weights is None:
            if self.reward_size != 1:
                weights = torch.distributions.uniform.Uniform(low=-1, high=1).sample((self.num_envs, self.reward_size)).to(self.device).type(torch.float32) - 1
            else:
                weights = torch.ones(self.num_envs, 1).to(self.device).type(torch.float32)
        else:
            weights = current_weights

        # weights[:,-1] = 1.0
        # weights = torch.ones((self.num_envs, self.reward_size)).to(self.device).type(torch.float32)
        # unit_weights = 
>>>>>>> 63e91ee4
        for step in range(self.num_rollout_steps):
            # Store current observation
            collected_observations[step] = next_observation
            # collected_observations[step + self.num_rollout_steps] = next_observation
            is_episode_terminated[step] = is_next_observation_terminal
<<<<<<< HEAD
            if self.reward_size != 1 and is_next_observation_terminal.type(torch.bool).any():
                weights[is_next_observation_terminal.type(torch.bool)] = torch.distributions.categorical.Categorical(logits = torch.Tensor([1.0, 1.0, 1.0])).sample(weights[is_next_observation_terminal.type(torch.bool)].shape).to(self.device) - 1
                
=======
            is_episode_truncated[step] = is_next_observation_truncated
            # is_episode_terminated[step + self.num_rollout_steps] = is_next_observation_terminal
            # is_episode_truncated[step + self.num_rollout_steps] = is_next_observation_truncated

            change_weights = torch.logical_or(is_next_observation_terminal.type(torch.bool), is_next_observation_truncated.type(torch.bool))
            if self.reward_size != 1 and change_weights.any():
                # print(weights)   
                weights[change_weights] = torch.distributions.categorical.Categorical(logits = torch.Tensor([1.0, 1.0, 1.0])).sample(weights[change_weights].shape).to(self.device).type(torch.float32) - 1   
                # weights[:,-1] = 1.0
                # weights = torch.ones((self.num_envs, self.reward_size)).to(self.device).type(torch.float32)
>>>>>>> 63e91ee4

                
            noise = torch.randn_like(weights) * 0.001
            with torch.no_grad():
                action, logprob = self.agent.sample_action_and_compute_log_prob(
                    next_observation, weights
                )
                # logprob_unit, _ = self.agent.compute_action_log_probabilities_and_entropy(
                #     next_observation, action, unit_weights
                # )
                value = self.agent.estimate_value_from_observation(next_observation, weights)
                # value_unit = self.agent.estimate_value_from_observation(next_observation, unit_weights)

<<<<<<< HEAD
                observation_values[step] = value.reshape(-1, )
=======
                observation_values[step] = value
                # observation_values[step + self.num_rollout_steps] = value_unit)
            
>>>>>>> 63e91ee4
            actions[step] = action
            action_log_probabilities[step] = logprob
            # actions[step + self.num_rollout_steps] = action
            # action_log_probabilities[step + self.num_rollout_steps] = logprob_unit

            # Execute the environment and store the data
            next_observation, reward, terminations, truncations, infos = self.envs.step(
                action.cpu().numpy()
            )
            self._global_step += self.num_envs
<<<<<<< HEAD
            rewards[step] = torch.sum(weights * torch.as_tensor(reward, device=self.device), dim=1)
            is_next_observation_terminal = np.logical_or(terminations, truncations)
            rollout_weights[step] = weights
=======
            rewards[step] = weights * torch.as_tensor(reward, device=self.device)
            # rewards[step + self.num_rollout_steps] = torch.as_tensor(reward, device=self.device)
>>>>>>> 63e91ee4

            is_next_observation_terminal = terminations
            is_next_observation_truncated = truncations
            rollout_weights[step] = weights
            # rollout_weights[step + self.num_rollout_steps] = unit_weights
            
            next_observation, is_next_observation_terminal, is_next_observation_truncated = (
                torch.as_tensor(
                    next_observation, dtype=torch.float32, device=self.device
                ),
                torch.as_tensor(
                    is_next_observation_terminal,
                    dtype=torch.float32,
                    device=self.device,
                ),
                torch.as_tensor(
                    is_next_observation_truncated,
                    dtype=torch.float32,
                    device=self.device,
                ),
            )
            
            self.logger.log_rollout_step(infos, self._global_step)

        # Estimate the value of the next state (the state after the last collected step) using the current policy
        # This value will be used in the GAE calculation to compute advantages
        with torch.no_grad():
            next_value = self.agent.estimate_value_from_observation(
                next_observation, weights
            ).reshape(self.num_envs)

            advantages, returns = self.compute_advantages(
                rewards[:self.num_rollout_steps],
                observation_values[:self.num_rollout_steps],
                is_episode_terminated[:self.num_rollout_steps],
                is_episode_truncated[:self.num_rollout_steps],
                next_value,
                is_next_observation_terminal,
                is_next_observation_truncated,
            )

        # Flatten the batch for easier processing in the update step
        (
            batch_observations,
            batch_log_probabilities,
            batch_actions,
            batch_advantages,
            batch_returns,
            batch_values,
            batch_weights
        ) = self._flatten_rollout_data(
            collected_observations,
            action_log_probabilities,
            actions,
            advantages,
            returns * rollout_weights,
            observation_values,
            rollout_weights
        )

        # Return the collected and computed data for the policy update step
        return (
            batch_observations,
            batch_log_probabilities,
            batch_actions,
            batch_advantages,
            batch_returns,
            batch_values,
            batch_weights,
            next_observation,
            is_next_observation_terminal,
            is_next_observation_truncated,
            weights
        )

    def _initialize_storage(self):
        collected_observations = torch.zeros(
            (self.num_rollout_steps, self.num_envs)
            + self.envs.single_observation_space.shape
        ).to(self.device)
        action_space = () if self.env_is_discrete else self.envs.single_action_space.shape
        actions = torch.zeros(
            (self.num_rollout_steps, self.num_envs, )
        + action_space
        ).to(self.device)
        action_log_probabilities = torch.zeros(
            (self.num_rollout_steps, self.num_envs)
        ).to(self.device)
        rewards = torch.zeros((self.num_rollout_steps, self.num_envs)).to(self.device)
        is_episode_terminated = torch.zeros((self.num_rollout_steps, self.num_envs)).to(
            self.device
        )
<<<<<<< HEAD
        observation_values = torch.zeros((self.num_rollout_steps, self.num_envs)).to(
=======
        is_episode_truncated = torch.zeros((self.num_rollout_steps, self.num_envs)).to(
            self.device
        )
        observation_values = torch.zeros((self.num_rollout_steps, self.num_envs, self.reward_size)).to(
>>>>>>> 63e91ee4
            self.device
        )
        rollout_weights = torch.zeros((self.num_rollout_steps, self.num_envs, self.reward_size)).to(
            self.device
        )

        return (
            collected_observations,
            actions,
            action_log_probabilities,
            rewards,
            is_episode_terminated,
            is_episode_truncated,
            observation_values,
            rollout_weights
        )

    def compute_advantages(
        self,
        rewards,                       # shape: [T, num_envs]
        values,                        # shape: [T, num_envs]
        is_observation_terminal,       # shape: [T, num_envs]
        is_observation_truncated,      # shape: [T, num_envs]
        next_value,                    # shape: [num_envs]
        is_next_observation_terminal,  # shape: [num_envs]
        is_next_observation_truncated  # shape: [num_envs]
    ):
        """
        Compute advantages with an elementwise handling of terminal and truncated states.
        
        For each environment and time step:
        - If the next state is terminal: we set the continuation factor to 0 and use a bootstrap value of 0.
        - If the next state is truncated (and not terminal): we still bootstrap from the next value but reset
            the advantage accumulator.
        """
        T = self.num_rollout_steps
        # Initialize advantages with the same shape as rewards.
        advantages = torch.zeros_like(rewards).to(self.device)
        # Initialize gae_running as a tensor with shape [num_envs]
        gae_running = torch.zeros_like(next_value).to(self.device)

        # Iterate backwards over the rollout steps.
        for t in reversed(range(T)):
            if t == T - 1:
                # For the final step, use the provided next_value and flags.
                # For each environment: if next state is terminal, no bootstrapping.
                cont = 1 - is_next_observation_terminal
                # cont[is_next_observation_terminal.bool()] = torch.zeros_like(is_next_observation_terminal)
                # If truncated (and not terminal), reset gae_running.
                mask_trunc = is_next_observation_truncated.bool() & (~is_next_observation_terminal.bool())
                # gae_running = torch.where(mask_trunc, torch.zeros_like(gae_running), gae_running)
                gae_running[mask_trunc] = 0
                # Bootstrap value: use next_value if not terminal, else 0.
                bootstrap = next_value.clone()
                bootstrap[is_next_observation_terminal.bool()] = 0
            else:
<<<<<<< HEAD
                # For all other steps, use values and terminal flags from the next step
                episode_continues = 1.0 - is_observation_terminal[t + 1]
                next_value = values[t + 1]

            # Compute TD error: δ_t = r_t + γ * V(s_{t+1}) * (1 - is_terminal_{t+1}) - V(s_t)
            # The TD error represents the difference between
            # the expected value (current reward plus discounted next observation value)
            # and the estimated value of the current observation. It's a measure of
            # how "surprised" we are by the outcome of an action.
            delta = (
                rewards[t] + self.gamma * next_value * episode_continues.reshape(self.num_envs) - values[t]
            )
            
            # Compute GAE:  A_t = δ_t + (γλ) * (1 - is_terminal_{t+1}) * A_{t+1}
            # Intuition: GAE is a weighted sum of TD errors, with more recent
            # errors weighted more heavily. This balances between using only
            # the immediate reward (high variance, unbiased) and using the
            # full return (low variance, biased). The λ parameter controls
            # this trade-off.

            advantages[t] = gae_running_value = (
                delta
                + self.gamma * self.gae_lambda * episode_continues.reshape(self.num_envs) * gae_running_value
            )
=======
                # For intermediate steps, use flags from the next time step (t+1).
                # cont = torch.ones_like(is_next_observation_terminal)
                cont = 1 - is_observation_terminal[t + 1]
                # cont[is_observation_terminal[t + 1].bool()] = torch.zeros_like(is_observation_terminal[t + 1].bool())
                
                mask_trunc = is_observation_truncated[t + 1].bool() & (~is_observation_terminal[t + 1].bool())
                gae_running[mask_trunc] = 0
                bootstrap = values[t + 1].clone()
                bootstrap[is_observation_terminal[t + 1].bool()] = 0
            
            # Compute the TD error (delta) elementwise.
            delta = rewards[t] + self.gamma * cont.reshape(-1, 1) * bootstrap  - values[t]
            gae_running = delta + self.gamma * self.gae_lambda * cont.reshape(-1, 1) * gae_running
            advantages[t] = gae_running
>>>>>>> 63e91ee4

        returns = advantages + values
        return advantages, returns



    def _flatten_rollout_data(
        self,
        collected_observations,
        action_log_probabilities,
        actions,
        advantages,
        returns,
        observation_values,
        weights,
    ):
        batch_observations = collected_observations.reshape(
            (-1,) + self.envs.single_observation_space.shape
        )
        batch_log_probabilities = action_log_probabilities.reshape(-1)
<<<<<<< HEAD
        batch_actions = actions.reshape((-1,) + self.envs.single_action_space.shape)
        batch_advantages = advantages.reshape(-1, 1)
        batch_returns = returns.reshape(-1, 1)
        batch_values = observation_values.reshape(-1, 1)
=======
        
        action_space = () if self.env_is_discrete else self.envs.single_action_space.shape
        batch_actions = actions.reshape((-1,) + action_space)
        batch_advantages = advantages.reshape(-1, self.reward_size)
        batch_returns = returns.reshape(-1, self.reward_size)
        batch_values = observation_values.reshape(-1, self.reward_size)
>>>>>>> 63e91ee4
        batch_weights = weights.reshape(-1, self.reward_size)

        return (
            batch_observations,
            batch_log_probabilities,
            batch_actions,
            batch_advantages,
            batch_returns,
            batch_values,
            batch_weights
        )

    def update_policy(
        self,
        collected_observations,
        collected_action_log_probs,
        collected_actions,
        computed_advantages,
        computed_returns,
        previous_value_estimates,
        collected_weights,
    ):
        """
        Update the policy and value function using the collected rollout data.

        This method implements the core PPO algorithm update step. It performs multiple
        epochs of updates on minibatches of the collected rollout data, optimizing both the policy
        and value function.

        Args:
            collected_observations (torch.Tensor): Tensor of shape (batch_size, *obs_shape)
                containing the observations from the rollout.
            collected_action_log_probs (torch.Tensor): Tensor of shape (batch_size,)
                containing the log probabilities of the actions taken during the rollout.
            collected_actions (torch.Tensor): Tensor of shape (batch_size, *action_shape)
                containing the actions taken during the rollout.
            computed_advantages (torch.Tensor): Tensor of shape (batch_size, reward_size) containing
                the computed advantages for each step in the rollout.
            computed_returns (torch.Tensor): Tensor of shape (batch_size, reward_size) containing
                the computed returns (sum of discounted rewards) for each step.
            previous_value_estimates (torch.Tensor): Tensor of shape (batch_size, reward_size)
                containing the value estimates from the previous iteration.

        Returns:
            dict: A dictionary containing various statistics about the update process:
                - policy_loss: The final policy gradient loss.
                - value_loss: The final value function loss.
                - entropy_loss: The entropy loss, encouraging exploration.
                - old_approx_kl: The old approximate KL divergence.
                - approx_kl: The new approximate KL divergence.
                - clipping_fraction: The fraction of policy updates that were clipped.
                - explained_variance: A measure of how well the value function explains
                                    the observed returns.

        The method performs the following key steps:
        1. Iterates over the data for multiple epochs, shuffling at each epoch.
        2. For each minibatch:
            a. Computes new action probabilities and values.
            b. Calculates the policy ratio and clipped policy objective.
            c. Computes the value function loss, optionally with clipping.
            d. Calculates the entropy bonus to encourage exploration.
            e. Combines losses and performs a gradient update step.
        3. Optionally performs early stopping based on KL divergence.
        4. Computes and returns various statistics about the update process.

        This implementation uses the PPO clipped objective, which helps to constrain
        the policy update and improve training stability. It also uses advantage
        normalization and gradient clipping for further stability.
        """
        # Prepare for minibatch updates
        batch_size = self.num_rollout_steps * self.num_envs
        assert collected_observations.shape[0] == batch_size
        batch_indices = np.arange(batch_size)

        # Track clipping for monitoring policy update magnitude
        clipping_fractions = []

        for epoch in range(self.update_epochs):
            np.random.shuffle(batch_indices)
            kl_div = 0

            # Minibatch updates help stabilize training and can be more compute-efficient
            for start in range(0, batch_size, self.minibatch_size):
                end = start + self.minibatch_size
                minibatch_indices = batch_indices[start:end]

                # Get updated action probabilities and values for the current policy
                current_policy_log_probs, entropy = (
                    self.agent.compute_action_log_probabilities_and_entropy(
                        collected_observations[minibatch_indices],
                        collected_actions[minibatch_indices],
                        collected_weights[minibatch_indices]
                    )
                )
                new_value = self.agent.estimate_value_from_observation(
                    collected_observations[minibatch_indices],
                    collected_weights[minibatch_indices]
                )

                # Calculate the probability ratio for importance sampling
                # This allows us to use old trajectories to estimate the new policy's performance
                log_probability_ratio = (
                    current_policy_log_probs
                    - collected_action_log_probs[minibatch_indices]
                )
                probability_ratio = log_probability_ratio.exp()

                # Estimate KL divergence for early stopping
                # This helps prevent the new policy from diverging too much from the old policy
                # approx_kl http://joschu.net/blog/kl-approx.html
                with torch.no_grad():
                    old_approx_kl = (-log_probability_ratio).mean()
                    approx_kl = ((probability_ratio - 1) - log_probability_ratio).mean()
                    kl_div = approx_kl.mean()

                    # Track the fraction of updates being clipped
                    # High clipping fraction might indicate too large policy updates
                    clipping_fractions += [
                        (
                            (probability_ratio - 1.0).abs()
                            > self.surrogate_clip_threshold
                        )
                        .float()
                        .mean()
                        .item()
                    ]

                minibatch_advantages = computed_advantages[minibatch_indices]  # shape: [N, d]
                weights = collected_weights[minibatch_indices]  

                mask = (weights != 0).type(torch.float32)
                
                # minibatch_advantages = mask*minibatch_advantages

                if self.normalize_advantages:
                    # minibatch_advantages = mask * minibatch_advantages

                    minibatch_advantages = (
                        minibatch_advantages - minibatch_advantages.mean(dim = 0)
                        ) / (minibatch_advantages.std(dim = 0) + 1e-8
                    )
                    minibatch_advantages = mask * minibatch_advantages

                policy_gradient_loss = self.calculate_policy_gradient_loss(
                    minibatch_advantages, probability_ratio.reshape(-1, 1)
                )
                value_function_loss = self.calculate_value_function_loss(
                    new_value,
                    computed_returns,
                    previous_value_estimates,
                    minibatch_indices,
                    mask
                )
                # Entropy encourages exploration by penalizing overly deterministic policies
                entropy_loss = entropy.mean()

                # Combine losses: minimize policy and value losses, maximize entropy
                loss = (
                    policy_gradient_loss
                    - self.entropy_loss_coefficient
                    * entropy_loss  # subtraction here to maximise entropy (exploration)
                    + value_function_loss * self.value_function_loss_coefficient
                    # + bnn_kl_loss(self.agent)*0.01
                )

                # Perform backpropagation and optimization step
                self.optimizer.zero_grad()
                loss.backward()
                # Gradient clipping helps prevent too large policy updates
                nn.utils.clip_grad_norm_(self.agent.parameters(), self.max_grad_norm)
                self.optimizer.step()
                    
                if not self.env_is_discrete:
                    if self.agent.actor_logstd.isnan().any():
                        print(policy_gradient_loss
                        , entropy_loss  # subtraction here to maximise entropy (exploration)
                        , value_function_loss * self.value_function_loss_coefficient
                        )
                        print(minibatch_advantages)
                        print(probability_ratio)
                        print(log_probability_ratio)
                        print(current_policy_log_probs)
                        print(collected_action_log_probs[minibatch_indices])
                        self.agent.actor_logstd[self.agent.actor_logstd.isnan()] = 0.01

            # Early stopping based on KL divergence, if enabled, done at epoch level for stability
            # This provides an additional safeguard against too large policy updates
            if self.target_kl is not None:
                if kl_div/len(range(0, batch_size, self.minibatch_size)) > self.target_kl:
                    break

        predicted_values, actual_returns = (
            previous_value_estimates.cpu().numpy(),
            computed_returns.cpu().numpy(),
        )
        observed_return_variance = np.var(actual_returns)
        # explained variance measures how well the value function predicts the actual returns
        explained_variance = (
            np.nan
            if observed_return_variance == 0
            else 1
            - np.var(actual_returns - predicted_values) / observed_return_variance
        )

        return {
            "policy_loss": policy_gradient_loss.item(),
            "value_loss": value_function_loss.item(),
            "entropy_loss": entropy_loss.item(),
            "old_approx_kl": old_approx_kl.item(),
            "approx_kl": approx_kl.item(),
            "clipping_fractions": np.mean(clipping_fractions),
            "explained_variance": explained_variance,
        }

    def calculate_policy_gradient_loss(self, minibatch_advantages, probability_ratio):
        """
        Calculate the policy gradient loss using the PPO clipped objective, which is designed to
        improve the stability of policy updates. It uses a clipped surrogate objective
        that limits the incentive for the new policy to deviate too far from the old policy.

        Args:
            minibatch_advantages (torch.Tensor): Tensor of shape (minibatch_size,) containing
                the advantage estimates for each sample in the minibatch.
            probability_ratio (torch.Tensor): Tensor of shape (minibatch_size,) containing
                the ratio of probabilities under the new and old policies for each action.

        Returns:
            torch.Tensor: A scalar tensor containing the computed policy gradient loss.

        The PPO loss is defined as:
        L^CLIP(θ) = -E[min(r_t(θ) * A_t, clip(r_t(θ), 1-ε, 1+ε) * A_t)]

        Where:
        - r_t(θ) is the probability ratio
        - A_t is the advantage estimate
        - ε is the surrogate_clip_threshold
        """

        # L^PG(θ) = r_t(θ) * A_t
        # This is the standard policy gradient objective. It encourages
        # the policy to increase the probability of actions that led to higher
        # advantages (i.e., performed better than expected).
        unclipped_pg_obj = minibatch_advantages * probability_ratio

        # L^CLIP(θ) = clip(r_t(θ), 1-ε, 1+ε) * A_t
        # This limits how much the policy can change for each action.
        # If an action's probability increased/decreased too much compared to
        # the old policy, we clip it. This prevents drastic policy changes,
        # promoting more stable learning.
        clipped_pg_obj = minibatch_advantages * torch.clamp(
            probability_ratio,
            1 - self.surrogate_clip_threshold,
            1 + self.surrogate_clip_threshold,
        )

        # L^CLIP(θ) = -min(L^PG(θ), L^CLIP(θ))
        # Use the minimum of the clipped and unclipped objectives.
        # By taking the minimum and then negating (for gradient ascent),
        # we choose the more pessimistic (lower) estimate.
        # This ensures that:
        # 1. We don't overly reward actions just because they had high advantages
        #    (unclipped loss might do this).
        # 2. We don't ignore actions where the policy changed a lot if they still
        #    result in a worse objective (clipped loss might do this).
        # This conservative approach helps prevent the policy from changing too
        # rapidly in any direction, improving stability.
        policy_gradient_loss = -torch.min(unclipped_pg_obj, clipped_pg_obj).sum(dim = 1).mean()

        return policy_gradient_loss

    def calculate_value_function_loss(
        self, new_value, computed_returns, previous_value_estimates, minibatch_indices, mask
    ):
        """
        Calculate the value function loss, optionally with clipping, for the value function approximation.
        It uses either a simple MSE loss or a clipped version similar to the policy loss clipping
        in PPO. When clipping is enabled, it uses the maximum of clipped and unclipped losses.
        The clipping helps to prevent the value function from changing too much in a single update.


        Args:
            new_value (torch.Tensor): Tensor of shape (minibatch_size,) containing
                the new value estimates for the sampled states.
            computed_returns (torch.Tensor): Tensor of shape (batch_size,) containing
                the computed returns for each step in the rollout.
            previous_value_estimates (torch.Tensor): Tensor of shape (batch_size,)
                containing the value estimates from the previous iteration.
            minibatch_indices (np.array): Array of indices for the current minibatch.

        Returns:
            torch.Tensor: A scalar tensor containing the computed value function loss.

        The value function loss is defined as:
        If clipping is enabled:
        L^VF = 0.5 * E[max((V_θ(s_t) - R_t)^2, (clip(V_θ(s_t) - V_old(s_t), -ε, ε) + V_old(s_t) - R_t)^2)]
        If clipping is disabled:
        L^VF = 0.5 * E[(V_θ(s_t) - R_t)^2]

        Where:
        - V_θ(s_t) is the new value estimate
        - R_t is the computed return
        - V_old(s_t) is the old value estimate
        - ε is the surrogate_clip_threshold
        """

        if self.clip_value_function_loss:
            # L^VF_unclipped = (V_θ(s_t) - R_t)^2
            # This is the standard MSE loss, pushing the value estimate
            # towards the actual observed returns.
            unclipped_vf_loss = (new_value - computed_returns[minibatch_indices]) ** 2

            # V_clipped = V_old(s_t) + clip(V_θ(s_t) - V_old(s_t), -ε, ε)
            # This limits how much the value estimate can change from its
            # previous value, promoting stability in learning.
            clipped_value_diff = torch.clamp(
                new_value - previous_value_estimates[minibatch_indices],
                -self.surrogate_clip_threshold,
                self.surrogate_clip_threshold,
            )
            clipped_value = (
                previous_value_estimates[minibatch_indices] + clipped_value_diff
            )

            # L^VF_clipped = (V_clipped - R_t)^2
            # This loss encourages updates within the clipped range, preventing drastic changes to the value function.
            clipped_vf_loss = (clipped_value - computed_returns[minibatch_indices]) ** 2

            # L^VF = max(L^VF_unclipped, L^VF_clipped)
            # By taking the maximum, we choose the more pessimistic (larger) loss.
            # This ensures we don't ignore large errors outside the clipped range
            # while still benefiting from clipping's stability.
            v_loss_max = torch.max(unclipped_vf_loss, clipped_vf_loss)

            # The 0.5 factor simplifies the gradient of the squared error loss,
            # as it cancels out with the 2 from the derivative of x^2.
            value_function_loss = 0.5 * v_loss_max.mean()
        else:
            # If not clipping, use simple MSE loss
            # L^VF = 0.5 * E[(V_θ(s_t) - R_t)^2]
            # Intuition: Without clipping, we directly encourage the value function
            # to predict the observed returns as accurately as possible.
            value_function_loss = (
                0.5 * ((new_value - computed_returns[minibatch_indices]) ** 2).mean()
            )

        return value_function_loss<|MERGE_RESOLUTION|>--- conflicted
+++ resolved
@@ -360,15 +360,6 @@
             rollout_weights
 
         ) = self._initialize_storage()    
-<<<<<<< HEAD
-        if self.reward_size != 1:
-            weights = torch.distributions.categorical.Categorical(logits = torch.Tensor([1.0, 1.0, 1.0])).sample((self.num_envs, self.reward_size)).to(self.device) - 1
-        else:
-            weights = torch.ones(self.num_envs, 1).to(self.device)
-        # weights = torch.ones((self.num_envs, self.reward_size)).to(self.device)
-    
-        overall_infos = {}
-=======
         if current_weights is None:
             if self.reward_size != 1:
                 weights = torch.distributions.uniform.Uniform(low=-1, high=1).sample((self.num_envs, self.reward_size)).to(self.device).type(torch.float32) - 1
@@ -380,17 +371,11 @@
         # weights[:,-1] = 1.0
         # weights = torch.ones((self.num_envs, self.reward_size)).to(self.device).type(torch.float32)
         # unit_weights = 
->>>>>>> 63e91ee4
         for step in range(self.num_rollout_steps):
             # Store current observation
             collected_observations[step] = next_observation
             # collected_observations[step + self.num_rollout_steps] = next_observation
             is_episode_terminated[step] = is_next_observation_terminal
-<<<<<<< HEAD
-            if self.reward_size != 1 and is_next_observation_terminal.type(torch.bool).any():
-                weights[is_next_observation_terminal.type(torch.bool)] = torch.distributions.categorical.Categorical(logits = torch.Tensor([1.0, 1.0, 1.0])).sample(weights[is_next_observation_terminal.type(torch.bool)].shape).to(self.device) - 1
-                
-=======
             is_episode_truncated[step] = is_next_observation_truncated
             # is_episode_terminated[step + self.num_rollout_steps] = is_next_observation_terminal
             # is_episode_truncated[step + self.num_rollout_steps] = is_next_observation_truncated
@@ -401,7 +386,6 @@
                 weights[change_weights] = torch.distributions.categorical.Categorical(logits = torch.Tensor([1.0, 1.0, 1.0])).sample(weights[change_weights].shape).to(self.device).type(torch.float32) - 1   
                 # weights[:,-1] = 1.0
                 # weights = torch.ones((self.num_envs, self.reward_size)).to(self.device).type(torch.float32)
->>>>>>> 63e91ee4
 
                 
             noise = torch.randn_like(weights) * 0.001
@@ -415,13 +399,9 @@
                 value = self.agent.estimate_value_from_observation(next_observation, weights)
                 # value_unit = self.agent.estimate_value_from_observation(next_observation, unit_weights)
 
-<<<<<<< HEAD
-                observation_values[step] = value.reshape(-1, )
-=======
                 observation_values[step] = value
                 # observation_values[step + self.num_rollout_steps] = value_unit)
             
->>>>>>> 63e91ee4
             actions[step] = action
             action_log_probabilities[step] = logprob
             # actions[step + self.num_rollout_steps] = action
@@ -432,14 +412,8 @@
                 action.cpu().numpy()
             )
             self._global_step += self.num_envs
-<<<<<<< HEAD
-            rewards[step] = torch.sum(weights * torch.as_tensor(reward, device=self.device), dim=1)
-            is_next_observation_terminal = np.logical_or(terminations, truncations)
-            rollout_weights[step] = weights
-=======
             rewards[step] = weights * torch.as_tensor(reward, device=self.device)
             # rewards[step + self.num_rollout_steps] = torch.as_tensor(reward, device=self.device)
->>>>>>> 63e91ee4
 
             is_next_observation_terminal = terminations
             is_next_observation_truncated = truncations
@@ -532,14 +506,10 @@
         is_episode_terminated = torch.zeros((self.num_rollout_steps, self.num_envs)).to(
             self.device
         )
-<<<<<<< HEAD
-        observation_values = torch.zeros((self.num_rollout_steps, self.num_envs)).to(
-=======
         is_episode_truncated = torch.zeros((self.num_rollout_steps, self.num_envs)).to(
             self.device
         )
         observation_values = torch.zeros((self.num_rollout_steps, self.num_envs, self.reward_size)).to(
->>>>>>> 63e91ee4
             self.device
         )
         rollout_weights = torch.zeros((self.num_rollout_steps, self.num_envs, self.reward_size)).to(
@@ -596,32 +566,6 @@
                 bootstrap = next_value.clone()
                 bootstrap[is_next_observation_terminal.bool()] = 0
             else:
-<<<<<<< HEAD
-                # For all other steps, use values and terminal flags from the next step
-                episode_continues = 1.0 - is_observation_terminal[t + 1]
-                next_value = values[t + 1]
-
-            # Compute TD error: δ_t = r_t + γ * V(s_{t+1}) * (1 - is_terminal_{t+1}) - V(s_t)
-            # The TD error represents the difference between
-            # the expected value (current reward plus discounted next observation value)
-            # and the estimated value of the current observation. It's a measure of
-            # how "surprised" we are by the outcome of an action.
-            delta = (
-                rewards[t] + self.gamma * next_value * episode_continues.reshape(self.num_envs) - values[t]
-            )
-            
-            # Compute GAE:  A_t = δ_t + (γλ) * (1 - is_terminal_{t+1}) * A_{t+1}
-            # Intuition: GAE is a weighted sum of TD errors, with more recent
-            # errors weighted more heavily. This balances between using only
-            # the immediate reward (high variance, unbiased) and using the
-            # full return (low variance, biased). The λ parameter controls
-            # this trade-off.
-
-            advantages[t] = gae_running_value = (
-                delta
-                + self.gamma * self.gae_lambda * episode_continues.reshape(self.num_envs) * gae_running_value
-            )
-=======
                 # For intermediate steps, use flags from the next time step (t+1).
                 # cont = torch.ones_like(is_next_observation_terminal)
                 cont = 1 - is_observation_terminal[t + 1]
@@ -636,7 +580,6 @@
             delta = rewards[t] + self.gamma * cont.reshape(-1, 1) * bootstrap  - values[t]
             gae_running = delta + self.gamma * self.gae_lambda * cont.reshape(-1, 1) * gae_running
             advantages[t] = gae_running
->>>>>>> 63e91ee4
 
         returns = advantages + values
         return advantages, returns
@@ -657,19 +600,12 @@
             (-1,) + self.envs.single_observation_space.shape
         )
         batch_log_probabilities = action_log_probabilities.reshape(-1)
-<<<<<<< HEAD
-        batch_actions = actions.reshape((-1,) + self.envs.single_action_space.shape)
-        batch_advantages = advantages.reshape(-1, 1)
-        batch_returns = returns.reshape(-1, 1)
-        batch_values = observation_values.reshape(-1, 1)
-=======
         
         action_space = () if self.env_is_discrete else self.envs.single_action_space.shape
         batch_actions = actions.reshape((-1,) + action_space)
         batch_advantages = advantages.reshape(-1, self.reward_size)
         batch_returns = returns.reshape(-1, self.reward_size)
         batch_values = observation_values.reshape(-1, self.reward_size)
->>>>>>> 63e91ee4
         batch_weights = weights.reshape(-1, self.reward_size)
 
         return (
