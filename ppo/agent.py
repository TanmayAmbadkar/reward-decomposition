from abc import ABC, abstractmethod

import numpy as np
import torch
import torch.nn as nn
from torch.distributions.categorical import Categorical
from torch.distributions.normal import Normal
from ppo.resnet import WeightFeatureExtractorNet

import torchbnn as bnn


def layer_init(layer, std=np.sqrt(2), bias_const=0.0):
    torch.nn.init.orthogonal_(layer.weight, std)
    torch.nn.init.constant_(layer.bias, bias_const)
    return layer


class BaseAgent(nn.Module, ABC):
    @abstractmethod
    def estimate_value_from_observation(self, observation):
        """
        Estimate the value of an observation using the critic network.

        Args:
            observation: The observation to estimate.

        Returns:
            The estimated value of the observation.
        """
        pass

    @abstractmethod
    def get_action_distribution(self, observation):
        """
        Get the action distribution for a given observation.

        Args:
            observation: The observation to base the action distribution on.

        Returns:
            A probability distribution over possible actions.
        """
        pass

    @abstractmethod
    def sample_action_and_compute_log_prob(self, observations):
        """
        Sample an action from the action distribution and compute its log probability.

        Args:
            observations: The observations to base the actions on.

        Returns:
            A tuple containing:
            - The sampled action(s)
            - The log probability of the sampled action(s)
        """
        pass

    @abstractmethod
    def compute_action_log_probabilities_and_entropy(self, observations, actions):
        """
        Compute the log probabilities and entropy of given actions for given observations.

        Args:
            observations: The observations corresponding to the actions.
            actions: The actions to compute probabilities and entropy for.

        Returns:
            A tuple containing:
            - The log probabilities of the actions
            - The entropy of the action distribution
        """
        pass


class DiscreteAgent(BaseAgent):
    def __init__(self, envs, reward_size = 1):
        super().__init__()
        self.reward_size = reward_size
        
        self.weight_vec_size = 0 if reward_size == 1 else reward_size

        try:
            action_space = envs.single_observation_space.n
            observation_space = envs.single_observation_space.shape
        except:
            action_space = envs.observation_space.n
            observation_space = envs.observation_space.shape


        self.critic = nn.Sequential(
            layer_init(
                nn.Linear(np.array(observation_space).prod() + self.weight_vec_size, 64)
            ),
            nn.Tanh(),
            layer_init(nn.Linear(64, 64)),
            nn.Tanh(),
            layer_init(nn.Linear(64, reward_size), std=1.0),
        )
        self.actor = nn.Sequential(
            layer_init(
                nn.Linear(np.array(observation_space).prod() + self.weight_vec_size, 64)
            ),
            nn.Tanh(),
            layer_init(nn.Linear(64, 64)),
            nn.Tanh(),
            layer_init(nn.Linear(64, action_space), std=0.01),
        )

    def estimate_value_from_observation(self, observation, weights = None):
        
        if weights is not None:
            assert weights.shape[0] == observation.shape[0]

        if self.weight_vec_size == 0:
            observation = observation
        elif weights is None:
            observation = torch.hstack([observation, torch.ones((observation.shape[0], self.weight_vec_size))])
        else:
            observation =  torch.hstack([observation, weights])

        return self.critic(observation)

    def get_action_distribution(self, observation):
        logits = self.actor(observation)
        return Categorical(logits=logits)

    def sample_action_and_compute_log_prob(self,weights = None, deterministic = False):

        if weights is not None:
            assert weights.shape[0] == observations.shape[0]

        if self.weight_vec_size == 0:
            observations = observations
        elif weights is None:
            observations = torch.hstack([observations, torch.ones((observations.shape[0], self.weight_vec_size))])
        else:
            observations =  torch.hstack([observations, weights])

        action_dist = self.get_action_distribution(observations)
        action = action_dist.sample()
        log_prob = action_dist.log_prob(action)
        return action, log_prob

    def compute_action_log_probabilities_and_entropy(self, observations, actions, weights = None):

        if weights is not None:
            assert weights.shape[0] == observations.shape[0]

        if self.weight_vec_size == 0:
            observations = observations
        elif weights is None:
            observations = torch.hstack([observations, torch.ones((observations.shape[0], self.weight_vec_size))])
        else:
            observations =  torch.hstack([observations, weights])

        action_dist = self.get_action_distribution(observations)
        log_prob = action_dist.log_prob(actions)
        entropy = action_dist.entropy()
        return log_prob, entropy

<<<<<<< HEAD
class FiLMBlock(nn.Module):
    def __init__(self, feature_dim, weight_dim):
        super().__init__()
        # Generate scale and bias from the weight vector
        self.film_scale = nn.Linear(weight_dim, feature_dim)
        self.film_bias = nn.Linear(weight_dim, feature_dim)
    
    def forward(self, x, weight):
        scale = self.film_scale(weight) # unsqueeze if needed to match x shape
        bias = self.film_bias(weight)
        return x * scale + bias

class ActorFiLM(nn.Module):
    def __init__(self, state_dim, weight_dim, action_dim):
        super().__init__()
        self.fc1 = nn.Linear(state_dim, 64)
        self.film1 = FiLMBlock(64, weight_dim)
        self.fc2 = nn.Linear(64, 64)
        self.film2 = FiLMBlock(64, weight_dim)
        self.actor_head = nn.Linear(64, action_dim)
        self.weight_dim = weight_dim
    
    def forward(self, state):
        
        weight = state[:, -self.weight_dim:]
        state = state[:, :self.weight_dim]
        x = torch.tanh(self.fc1(state))
        # x = self.film1(x, weight)
        x = torch.tanh(self.fc2(x))
        # x = self.film2(x, weight)
        mean = self.actor_head(x)
        return mean
    

class CriticFiLM(nn.Module):
    def __init__(self, state_dim, weight_dim, reward_dim):
        super().__init__()
        self.fc1 = nn.Linear(state_dim, 64)
        self.film1 = FiLMBlock(64, weight_dim)
        self.fc2 = nn.Linear(64, 64)
        self.film2 = FiLMBlock(64, weight_dim)
        self.critic_head = nn.Linear(64, reward_dim)
        self.weight_dim = weight_dim
    
    def forward(self, state):

        weight = state[:, -self.weight_dim:]
        state = state[:, :self.weight_dim]
        
        x = torch.tanh(self.fc1(state))
        x = self.film1(x, weight)
        x = torch.tanh(self.fc2(x))
        x = self.film2(x, weight)
        mean = self.critic_head(x)
        return mean

=======
>>>>>>> 63e91ee4

class ContinuousAgent(BaseAgent):
    def __init__(self, envs, rpo_alpha=None, reward_size = 1, shield = None):
        super().__init__()
        self.rpo_alpha = rpo_alpha
        self.reward_size = reward_size
        self.weight_vec_size = 0 if reward_size == 1 else reward_size
        # self.critic = CriticFiLM(np.array(envs.single_observation_space.shape).prod(), self.weight_vec_size, reward_size)
        # self.actor_mean = ActorFiLM(np.array(envs.single_observation_space.shape).prod(), self.weight_vec_size,  np.prod(envs.single_action_space.shape))
        self.critic = nn.Sequential(
            layer_init(
<<<<<<< HEAD
                nn.Linear(np.array(envs.single_observation_space.shape).prod() + self.weight_vec_size, 128)
            ),
            nn.Tanh(),
            layer_init(nn.Linear(128, 128)),
            nn.Tanh(),
            layer_init(nn.Linear(128, 128)),
            nn.Tanh(),
            layer_init(nn.Linear(128, 1), std=1.0),
        )
        self.actor_mean = nn.Sequential(
            layer_init(
                nn.Linear(np.array(envs.single_observation_space.shape).prod() + self.weight_vec_size, 128)
            ),
            nn.Tanh(),
            layer_init(nn.Linear(128, 128)),
            nn.Tanh(),
            layer_init(nn.Linear(128, 128)),
            nn.Tanh(),
            layer_init(
                nn.Linear(128, np.prod(envs.single_action_space.shape)), std=0.01
=======
                nn.Linear(np.array(envs.single_observation_space.shape).prod()+ self.weight_vec_size, 256)
            ),
            nn.Tanh(),
            layer_init(nn.Linear(256, 256)),
            nn.Tanh(),
            layer_init(nn.Linear(256, 256)),
            nn.Tanh(),
            layer_init(nn.Linear(256, self.reward_size), std=1.0),
        )
        self.actor_mean = nn.Sequential(
            layer_init(
                nn.Linear(np.array(envs.single_observation_space.shape).prod() + self.weight_vec_size, 256)
            ),
            nn.Tanh(),
            layer_init(nn.Linear(256, 256)),
            nn.Tanh(),
            layer_init(nn.Linear(256, 256)),
            nn.Tanh(),
            layer_init(
                nn.Linear(256, np.prod(envs.single_action_space.shape)), std=0.01
>>>>>>> 63e91ee4
            ),
        )
        self.actor_logstd = nn.Parameter(
            torch.zeros(1, np.prod(envs.single_action_space.shape))
        )
        self.shield = shield
        
        self.action_space_low = envs.single_action_space.low
        self.action_space_high = envs.single_action_space.high

    def estimate_value_from_observation(self, observation, weights = None, device = "cpu"):
        
        if weights is not None:
            assert weights.shape[0] == observation.shape[0]

        if self.weight_vec_size == 0:
            observation = observation
        elif weights is None:
            observation = torch.hstack([observation, torch.ones((observation.shape[0], self.weight_vec_size)).to(device)])
        else:
            observation =  torch.hstack([observation, weights])

        return self.critic(observation)

    def get_action_distribution(self, observation):
        action_mean = self.actor_mean(observation)
        action_logstd = self.actor_logstd.expand_as(action_mean)
        action_std = torch.exp(action_logstd)
        action_dist = Normal(action_mean, action_std)

        return action_dist
    
    @torch.no_grad
    def predict(self, observation, weight = None, deterministic = False, device = "cpu"):
        
        observation = torch.Tensor(observation)
        if len(observation.shape) == 1:
            observation = observation.reshape(-1, observation.shape[0])
        obs_critic = observation.clone()
        if self.weight_vec_size == 0:
            observation = observation
        elif weight is None:
            observation = torch.hstack([observation, torch.ones((observation.shape[0], self.weight_vec_size)).to(device)])
        else:
            weight = torch.Tensor(weight).reshape(observation.shape[0], -1).to(device)
            observation =  torch.hstack([observation, weight.to(device)])

        action_dist = self.get_action_distribution(observation)

        if deterministic:
            action = action_dist.mean
        else:
            action = action_dist.rsample()
        if self.shield is not None:
            action = self.shield(observation, action)
        # action = torch.clamp(action, torch.Tensor(self.action_space_low).to(action.device), torch.Tensor(self.action_space_high).to(action.device))
        return action.cpu().numpy(), self.estimate_value_from_observation(obs_critic, weight, device).cpu().numpy()


    def sample_action_and_compute_log_prob(self, observations, weights = None, deterministic = False):

        if weights is not None:
            assert weights.shape[0] == observations.shape[0]

        if self.weight_vec_size == 0:
            observations = observations
        elif weights is None:
            observations = torch.hstack([observations, torch.ones((observations.shape[0], self.weight_vec_size))])
        else:
            observations =  torch.hstack([observations, weights])

        action_dist = self.get_action_distribution(observations)

        if deterministic:
            action = action_dist.mean
        else:
            action = action_dist.rsample()
        if self.shield is not None:
            action = self.shield(observations, action)
        # action = torch.clamp(action, torch.Tensor(self.action_space_low).to(action.device), torch.Tensor(self.action_space_high).to(action.device))
        log_prob = action_dist.log_prob(action).sum(1)
        return action, log_prob

    def compute_action_log_probabilities_and_entropy(self, observations, actions, weights = None):

        if weights is not None:
            assert weights.shape[0] == observations.shape[0]

        if self.weight_vec_size == 0:
            observations = observations
        elif weights is None:
            observations = torch.hstack([observations, torch.ones((observations.shape[0], self.weight_vec_size))])
        else:
            observations =  torch.hstack([observations, weights])

        action_dist = self.get_action_distribution(observations)
        if self.rpo_alpha is not None:
            # sample again to add stochasticity to the policy
            action_mean = action_dist.mean
            z = (
                torch.FloatTensor(action_mean.shape)
                .uniform_(-self.rpo_alpha, self.rpo_alpha)
                .to(self.actor_logstd.device)
            )
            action_mean = action_mean + z
            action_dist = Normal(action_mean, action_dist.stddev)

        log_prob = action_dist.log_prob(actions).sum(1)
        entropy = action_dist.entropy().sum(1)
        return log_prob, entropy
    


class CNNDiscreteAgent(BaseAgent):
    def __init__(self, envs, reward_size = 1):
        super().__init__()
        self.reward_size = reward_size
        self.weight_vec_size = 0 if reward_size == 1 else reward_size

        try:
            action_space = envs.single_action_space.n
            observation_space = envs.single_observation_space.shape
        except:
            action_space = envs.action_space.n
            observation_space = envs.observation_space.shape

        self.feature_extractor = WeightFeatureExtractorNet(self.weight_vec_size)
        with torch.no_grad():
            observation_space = 512 + 128

        self.critic = nn.Sequential(
            layer_init(
                nn.Linear(observation_space, 128)
            ),
            nn.Tanh(),
            layer_init(nn.Linear(128, 128)),
            nn.Tanh(),
            layer_init(nn.Linear(128, reward_size), std=1.0),
        )
        self.actor = nn.Sequential(
            layer_init(
                nn.Linear(observation_space, 128)
            ),
            nn.Tanh(),
            layer_init(nn.Linear(128, 128)),
            nn.Tanh(),
            layer_init(nn.Linear(128, action_space), std=0.01),
        )

    def estimate_value_from_observation(self, observations, weights = None):
        
        
        if weights is not None:
            assert weights.shape[0] == observations.shape[0]
        else:
            weights = torch.ones((observations.shape[0], self.weight_vec_size))

        
        features = self.feature_extractor(observations, weights)
        

        return self.critic(features)

    def get_action_distribution(self, observations, weights):

        features = self.feature_extractor(observations, weights)
        logits = self.actor(features)
        return Categorical(logits=logits)
    
    @torch.no_grad
    def predict(self, observation, weight = None, deterministic = False, device = "cpu"):
        
        if len(observation.shape) == 3:
            observation = torch.Tensor(observation).reshape(1, *observation.shape)
            weight.reshape(1, *weight.shape)
        if weight is not None:
            assert weight.shape[0] == observation.shape[0]
        else:
            weight = torch.ones((observation.shape[0], self.weight_vec_size)).to(device)
        
        action_dist = self.get_action_distribution(observation, weight)
        if deterministic:
            action = torch.argmax(action_dist.logits, dim = 1)
        else:
            action = action_dist.rsample()
        # action = torch.clamp(action, torch.Tensor(self.action_space_low).to(action.device), torch.Tensor(self.action_space_high).to(action.device))
        return action.cpu().numpy().astype(int).tolist(), self.estimate_value_from_observation(observation, weight).cpu().numpy()


    def sample_action_and_compute_log_prob(self, observations, weights = None, deterministic = False):

        if weights is not None:
            assert weights.shape[0] == observations.shape[0]
        else:
            weights = torch.ones((observations.shape[0], self.weight_vec_size))
        
        action_dist = self.get_action_distribution(observations, weights)
        action = action_dist.sample()
        log_prob = action_dist.log_prob(action)
        return action, log_prob

    def compute_action_log_probabilities_and_entropy(self, observations, actions, weights = None):

       
        if weights is not None:
            assert weights.shape[0] == observations.shape[0]
        else:
            weights = torch.ones((observations.shape[0], self.weight_vec_size))
        
        action_dist = self.get_action_distribution(observations, weights)
        log_prob = action_dist.log_prob(actions)
        entropy = action_dist.entropy()
        return log_prob, entropy
<|MERGE_RESOLUTION|>--- conflicted
+++ resolved
@@ -161,65 +161,6 @@
         entropy = action_dist.entropy()
         return log_prob, entropy
 
-<<<<<<< HEAD
-class FiLMBlock(nn.Module):
-    def __init__(self, feature_dim, weight_dim):
-        super().__init__()
-        # Generate scale and bias from the weight vector
-        self.film_scale = nn.Linear(weight_dim, feature_dim)
-        self.film_bias = nn.Linear(weight_dim, feature_dim)
-    
-    def forward(self, x, weight):
-        scale = self.film_scale(weight) # unsqueeze if needed to match x shape
-        bias = self.film_bias(weight)
-        return x * scale + bias
-
-class ActorFiLM(nn.Module):
-    def __init__(self, state_dim, weight_dim, action_dim):
-        super().__init__()
-        self.fc1 = nn.Linear(state_dim, 64)
-        self.film1 = FiLMBlock(64, weight_dim)
-        self.fc2 = nn.Linear(64, 64)
-        self.film2 = FiLMBlock(64, weight_dim)
-        self.actor_head = nn.Linear(64, action_dim)
-        self.weight_dim = weight_dim
-    
-    def forward(self, state):
-        
-        weight = state[:, -self.weight_dim:]
-        state = state[:, :self.weight_dim]
-        x = torch.tanh(self.fc1(state))
-        # x = self.film1(x, weight)
-        x = torch.tanh(self.fc2(x))
-        # x = self.film2(x, weight)
-        mean = self.actor_head(x)
-        return mean
-    
-
-class CriticFiLM(nn.Module):
-    def __init__(self, state_dim, weight_dim, reward_dim):
-        super().__init__()
-        self.fc1 = nn.Linear(state_dim, 64)
-        self.film1 = FiLMBlock(64, weight_dim)
-        self.fc2 = nn.Linear(64, 64)
-        self.film2 = FiLMBlock(64, weight_dim)
-        self.critic_head = nn.Linear(64, reward_dim)
-        self.weight_dim = weight_dim
-    
-    def forward(self, state):
-
-        weight = state[:, -self.weight_dim:]
-        state = state[:, :self.weight_dim]
-        
-        x = torch.tanh(self.fc1(state))
-        x = self.film1(x, weight)
-        x = torch.tanh(self.fc2(x))
-        x = self.film2(x, weight)
-        mean = self.critic_head(x)
-        return mean
-
-=======
->>>>>>> 63e91ee4
 
 class ContinuousAgent(BaseAgent):
     def __init__(self, envs, rpo_alpha=None, reward_size = 1, shield = None):
@@ -231,49 +172,26 @@
         # self.actor_mean = ActorFiLM(np.array(envs.single_observation_space.shape).prod(), self.weight_vec_size,  np.prod(envs.single_action_space.shape))
         self.critic = nn.Sequential(
             layer_init(
-<<<<<<< HEAD
-                nn.Linear(np.array(envs.single_observation_space.shape).prod() + self.weight_vec_size, 128)
-            ),
-            nn.Tanh(),
-            layer_init(nn.Linear(128, 128)),
-            nn.Tanh(),
-            layer_init(nn.Linear(128, 128)),
-            nn.Tanh(),
-            layer_init(nn.Linear(128, 1), std=1.0),
+                nn.Linear(np.array(envs.single_observation_space.shape).prod()+ self.weight_vec_size, 256)
+            ),
+            nn.Tanh(),
+            layer_init(nn.Linear(256, 256)),
+            nn.Tanh(),
+            layer_init(nn.Linear(256, 256)),
+            nn.Tanh(),
+            layer_init(nn.Linear(256, self.reward_size), std=1.0),
         )
         self.actor_mean = nn.Sequential(
             layer_init(
-                nn.Linear(np.array(envs.single_observation_space.shape).prod() + self.weight_vec_size, 128)
-            ),
-            nn.Tanh(),
-            layer_init(nn.Linear(128, 128)),
-            nn.Tanh(),
-            layer_init(nn.Linear(128, 128)),
-            nn.Tanh(),
-            layer_init(
-                nn.Linear(128, np.prod(envs.single_action_space.shape)), std=0.01
-=======
-                nn.Linear(np.array(envs.single_observation_space.shape).prod()+ self.weight_vec_size, 256)
+                nn.Linear(np.array(envs.single_observation_space.shape).prod() + self.weight_vec_size, 256)
             ),
             nn.Tanh(),
             layer_init(nn.Linear(256, 256)),
             nn.Tanh(),
             layer_init(nn.Linear(256, 256)),
             nn.Tanh(),
-            layer_init(nn.Linear(256, self.reward_size), std=1.0),
-        )
-        self.actor_mean = nn.Sequential(
-            layer_init(
-                nn.Linear(np.array(envs.single_observation_space.shape).prod() + self.weight_vec_size, 256)
-            ),
-            nn.Tanh(),
-            layer_init(nn.Linear(256, 256)),
-            nn.Tanh(),
-            layer_init(nn.Linear(256, 256)),
-            nn.Tanh(),
             layer_init(
                 nn.Linear(256, np.prod(envs.single_action_space.shape)), std=0.01
->>>>>>> 63e91ee4
             ),
         )
         self.actor_logstd = nn.Parameter(
